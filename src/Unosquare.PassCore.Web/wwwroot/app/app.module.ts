--- conflicted
+++ resolved
@@ -1,16 +1,5 @@
 import { BrowserModule } from '@angular/platform-browser';
 import { NgModule } from '@angular/core';
-<<<<<<< HEAD
-import { HttpModule } from '@angular/http';
-import { FormsModule } from '@angular/forms';
-import { Options } from './app.options';
-=======
-import { HttpClientModule } from '@angular/common/http';
-import { BrowserAnimationsModule } from '@angular/platform-browser/animations';
-import { FlexLayoutModule } from "@angular/flex-layout";
-import { FormsModule, ReactiveFormsModule } from '@angular/forms';
-
->>>>>>> 22be7b3d
 import { ChangePasswordComponent } from './app.change-password';
 import { MaterialModule } from './app.material-module';
 
@@ -23,14 +12,6 @@
     BrowserAnimationsModule,
     FormsModule,
     MaterialModule,
-<<<<<<< HEAD
-    HttpModule,
-    FormsModule
-=======
-    ReactiveFormsModule,
-    FlexLayoutModule,
-    HttpClientModule,
->>>>>>> 22be7b3d
   ],
   providers: [Options],
   bootstrap: [ChangePasswordComponent]
